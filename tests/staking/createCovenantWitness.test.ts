import { Buffer } from "buffer";
import { createCovenantWitness } from "../../src";

describe("createCovenantWitness", () => {
  it("should return the correct witness when multiple covenants are matched", () => {
    const originalWitness = [Buffer.from("originalWitness1", "utf-8")];
    const paramsCovenants = [
      Buffer.from("covenant1", "utf-8"),
      Buffer.from("covenant2", "utf-8"),
    ];
    const covenantSigs = [
      // 'covenant1' and 'signature1' in hex
      { btcPkHex: "636f76656e616e7431", sigHex: "7369676e617475726531" },
      // 'covenant2' and 'signature2' in hex
      { btcPkHex: "636f76656e616e7432", sigHex: "7369676e617475726532" },
    ];
    const covenantQuorum = 2;

    const result = createCovenantWitness(
      originalWitness,
      paramsCovenants,
      covenantSigs,
      covenantQuorum,
    );

    expect(result).toEqual([
      Buffer.from("7369676e617475726532", "hex"), // 'signature2' in hex
      Buffer.from("7369676e617475726531", "hex"), // 'signature1' in hex
      ...originalWitness,
    ]);
  });

  it("should throw error if not enough covenant signatures", () => {
    const originalWitness = [Buffer.from("originalWitness1", "utf-8")];
    const paramsCovenants = [
      Buffer.from("covenant1", "utf-8"),
      Buffer.from("covenant2", "utf-8"),
    ];
    const covenantSigs = [
      // 'covenant1' and 'signature1' in hex
      { btcPkHex: "636f76656e616e7431", sigHex: "7369676e617475726531" },
    ];
    const covenantQuorum = 2;

    expect(() =>
      createCovenantWitness(
        originalWitness,
        paramsCovenants,
        covenantSigs,
        covenantQuorum,
      ),
    ).toThrow("Not enough covenant signatures. Required: 2, got: 1");
  });

  it("should throw error if not enough valid covenant signatures after filtering", () => {
    const originalWitness = [Buffer.from("originalWitness1", "utf-8")];
    const paramsCovenants = [
      Buffer.from("covenant1", "utf-8"),
      Buffer.from("covenant2", "utf-8"),
    ];
    const covenantSigs = [
      // Valid signature for covenant1
      { btcPkHex: "636f76656e616e7431", sigHex: "7369676e617475726531" },
      // Invalid signature - doesn't match any params covenant
      { btcPkHex: "696e76616c6964636f76", sigHex: "696e76616c6964736967" },
    ];
    const covenantQuorum = 2;

    expect(() =>
      createCovenantWitness(
        originalWitness,
        paramsCovenants,
        covenantSigs,
        covenantQuorum,
      ),
    ).toThrow("Not enough valid covenant signatures. Required: 2, got: 1");
  });

  it("should throw error if all covenant signatures are invalid", () => {
    const originalWitness = [Buffer.from("originalWitness1", "utf-8")];
    const paramsCovenants = [
      Buffer.from("covenant1", "utf-8"),
      Buffer.from("covenant2", "utf-8"),
    ];
    const covenantSigs = [
      // Invalid signature - doesn't match any params covenant
      { btcPkHex: "696e76616c6964636f76", sigHex: "696e76616c6964736967" },
      // Another invalid signature
      { btcPkHex: "616e6f74686572696e76", sigHex: "616e6f74686572736967" },
    ];
    const covenantQuorum = 2;

    expect(() =>
      createCovenantWitness(
        originalWitness,
        paramsCovenants,
        covenantSigs,
        covenantQuorum,
      ),
    ).toThrow("Not enough valid covenant signatures. Required: 2, got: 0");
  });

  it("should work with mixed valid and invalid signatures when enough valid ones exist", () => {
    const originalWitness = [Buffer.from("originalWitness1", "utf-8")];
    const paramsCovenants = [
      Buffer.from("covenant1", "utf-8"),
      Buffer.from("covenant2", "utf-8"),
    ];
    const covenantSigs = [
      // Valid signature for covenant1
      { btcPkHex: "636f76656e616e7431", sigHex: "7369676e617475726531" },
      // Valid signature for covenant2
      { btcPkHex: "636f76656e616e7432", sigHex: "7369676e617475726532" },
      // Invalid signature - should be ignored
      { btcPkHex: "696e76616c6964636f76", sigHex: "696e76616c6964736967" },
    ];
    const covenantQuorum = 2;

    const result = createCovenantWitness(
      originalWitness,
      paramsCovenants,
      covenantSigs,
      covenantQuorum,
    );

    expect(result).toEqual([
      Buffer.from("7369676e617475726532", "hex"), // 'signature2' in hex
      Buffer.from("7369676e617475726531", "hex"), // 'signature1' in hex
      ...originalWitness,
    ]);
  });

  it("should work with quorum of 1 when exactly one valid signature is provided", () => {
    const originalWitness = [Buffer.from("originalWitness1", "utf-8")];
    const paramsCovenants = [Buffer.from("covenant1", "utf-8")];
    const covenantSigs = [
      // Valid signature for covenant1
      { btcPkHex: "636f76656e616e7431", sigHex: "7369676e617475726531" },
    ];
    const covenantQuorum = 1;

    const result = createCovenantWitness(
      originalWitness,
      paramsCovenants,
      covenantSigs,
      covenantQuorum,
    );

    expect(result).toEqual([
      Buffer.from("7369676e617475726531", "hex"), // 'signature1' in hex
      ...originalWitness,
    ]);
  });

  it("should throw error when quorum is 1 but no valid signatures are provided", () => {
    const originalWitness = [Buffer.from("originalWitness1", "utf-8")];
    const paramsCovenants = [Buffer.from("covenant1", "utf-8")];
    const covenantSigs = [
      // Invalid signature - doesn't match params covenant
      { btcPkHex: "696e76616c6964636f76", sigHex: "696e76616c6964736967" },
    ];
    const covenantQuorum = 1;

    expect(() =>
      createCovenantWitness(
        originalWitness,
        paramsCovenants,
        covenantSigs,
        covenantQuorum,
      ),
    ).toThrow("Not enough valid covenant signatures. Required: 1, got: 0");
  });

<<<<<<< HEAD
  it("should throw when duplicate signatures for the same covenant key are provided", () => {
    const originalWitness = [Buffer.from("originalWitness1", "utf-8")];
    const paramsCovenants = [Buffer.from("covenant1", "utf-8")];
    const duplicatePkHex = "636f76656e616e7431";
    const covenantSigs = [
      { btcPkHex: duplicatePkHex, sigHex: "7369676e617475726531" },
      { btcPkHex: duplicatePkHex, sigHex: "7369676e617475726533" },
    ];
    const covenantQuorum = 1;

    expect(() =>
      createCovenantWitness(
        originalWitness,
        paramsCovenants,
        covenantSigs,
        covenantQuorum,
      ),
    ).toThrow("Duplicate covenant signature for the same public key");
=======
  it("should handle invalid signature at the beginning of the array", () => {
    const originalWitness = [Buffer.from("aa", "hex")];
    const paramsCovenants = [
      Buffer.from(
        "1111111111111111111111111111111111111111111111111111111111111111",
        "hex",
      ),
      Buffer.from(
        "2222222222222222222222222222222222222222222222222222222222222222",
        "hex",
      ),
    ];
    const covenantSigs = [
      // ❌ Invalid signature FIRST - this is the critical bug scenario
      {
        btcPkHex:
          "ffffffffffffffffffffffffffffffffffffffffffffffffffffffffffffffff",
        sigHex:
          "ffffffffffffffffffffffffffffffffffffffffffffffffffffffffffffffff",
      },
      // ✅ Valid signatures AFTER
      {
        btcPkHex:
          "1111111111111111111111111111111111111111111111111111111111111111",
        sigHex:
          "1111111111111111111111111111111111111111111111111111111111111111",
      },
      {
        btcPkHex:
          "2222222222222222222222222222222222222222222222222222222222222222",
        sigHex:
          "2222222222222222222222222222222222222222222222222222222222222222",
      },
    ];
    const covenantQuorum = 2;

    const result = createCovenantWitness(
      originalWitness,
      paramsCovenants,
      covenantSigs,
      covenantQuorum,
    );

    // Verify the witness contains the 2 valid signatures, not the invalid one
    // paramsCovenants are sorted in reverse order: [222..., 111...]
    expect(result).toEqual([
      Buffer.from(
        "2222222222222222222222222222222222222222222222222222222222222222",
        "hex",
      ),
      Buffer.from(
        "1111111111111111111111111111111111111111111111111111111111111111",
        "hex",
      ),
      ...originalWitness,
    ]);

    // Verify no empty buffers in the witness (which would indicate the bug)
    expect(result.some((buf) => buf.length === 0)).toBe(false);
>>>>>>> 3c741c6f
  });
});<|MERGE_RESOLUTION|>--- conflicted
+++ resolved
@@ -171,7 +171,6 @@
     ).toThrow("Not enough valid covenant signatures. Required: 1, got: 0");
   });
 
-<<<<<<< HEAD
   it("should throw when duplicate signatures for the same covenant key are provided", () => {
     const originalWitness = [Buffer.from("originalWitness1", "utf-8")];
     const paramsCovenants = [Buffer.from("covenant1", "utf-8")];
@@ -190,7 +189,8 @@
         covenantQuorum,
       ),
     ).toThrow("Duplicate covenant signature for the same public key");
-=======
+  });
+
   it("should handle invalid signature at the beginning of the array", () => {
     const originalWitness = [Buffer.from("aa", "hex")];
     const paramsCovenants = [
@@ -250,6 +250,5 @@
 
     // Verify no empty buffers in the witness (which would indicate the bug)
     expect(result.some((buf) => buf.length === 0)).toBe(false);
->>>>>>> 3c741c6f
   });
 });