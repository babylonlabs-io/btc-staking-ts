import { StakingScriptData } from "../../src/utils/stakingScript";

describe("stakingScript", () => {
<<<<<<< HEAD
  describe("Input Fields Validation", () => {
    const pk1 = Buffer.from("6f13a6d104446520d1757caec13eaf6fbcf29f488c31e0107e7351d4994cd068", "hex");
    const pk2 = Buffer.from("f5199efae3f28bb82476163a7e458c7ad445d9bffb0682d10d3bdb2cb41f8e8e", "hex");
    const pk3 = Buffer.from("17921cf156ccb4e73d428f996ed11b245313e37e27c978ac4d2cc21eca4672e4", "hex");
    const pk4 = Buffer.from("76d1ae01f8fb6bf30108731c884cddcf57ef6eef2d9d9559e130894e0e40c62c", "hex");
    const pk5 = Buffer.from("49766ccd9e3cd94343e2040474a77fb37cdfd30530d05f9f1e96ae1e2102c86e", "hex");
    const pk6 = Buffer.from("063deb187a4bf11c114cf825a4726e4c2c35fea5c4c44a20ff08a30a752ec7e0", "hex");
    const invalidPk = Buffer.from("6f13a6d104446520d1757caec13eaf6fbcf29f488c31e0107e7351d4994cd0", "hex");
    const emptyBuffer = Buffer.from("", "hex");
    const stakingTimeLock = 65535;
    const unbondingTimeLock = 1000;
    const magicBytes = Buffer.from("62626234", "hex");
=======
  const pk1 = Buffer.from(
    "6f13a6d104446520d1757caec13eaf6fbcf29f488c31e0107e7351d4994cd068",
    "hex",
  );
  const pk2 = Buffer.from(
    "f5199efae3f28bb82476163a7e458c7ad445d9bffb0682d10d3bdb2cb41f8e8e",
    "hex",
  );
  const pk3 = Buffer.from(
    "17921cf156ccb4e73d428f996ed11b245313e37e27c978ac4d2cc21eca4672e4",
    "hex",
  );
  const pk4 = Buffer.from(
    "76d1ae01f8fb6bf30108731c884cddcf57ef6eef2d9d9559e130894e0e40c62c",
    "hex",
  );
  const pk5 = Buffer.from(
    "49766ccd9e3cd94343e2040474a77fb37cdfd30530d05f9f1e96ae1e2102c86e",
    "hex",
  );
  const invalidPk = Buffer.from(
    "6f13a6d104446520d1757caec13eaf6fbcf29f488c31e0107e7351d4994cd0",
    "hex",
  );
  const stakingTimeLock = 65535;
  const unbondingTimeLock = 1000;
  const magicBytes = Buffer.from("62626234", "hex");

  describe("Error path", () => {
>>>>>>> 3193cc68
    it("should fail if the staker key is not 32 bytes", () => {
      expect(
        () =>
          new StakingScriptData(
            invalidPk, // Staker Pk
            [pk2], // Finality Provider Pks
            [pk3, pk4, pk5], // covenant Pks
            2,
            stakingTimeLock,
            unbondingTimeLock,
            magicBytes,
          ),
<<<<<<< HEAD
      ).toThrow("Invalid script data provided");
    });
    it("should fail if a finality provider key is not 32 bytes", () => {
      expect(() =>
        new StakingScriptData(
          pk1, // Staker Pk
          [invalidPk], // Finality Provider Pks
          [pk3, pk4, pk5], // covenant Pks
          2,
          stakingTimeLock,
          unbondingTimeLock,
          magicBytes
        )
      ).toThrow("Invalid script data provided");
    });

    it("should fail if more than one finality providers", () => {
      expect(() =>
        new StakingScriptData(
          pk1, // Staker Pk
          [pk2, pk6], // More than one FP Pks
          [pk3, pk4, pk5], // covenant Pks
          2,
          stakingTimeLock,
          unbondingTimeLock,
          magicBytes
        )
=======
      ).toThrow("Invalid script data provided");
    });
    it("should fail if a finality provider key is not 32 bytes", () => {
      expect(
        () =>
          new StakingScriptData(
            pk1, // Staker Pk
            [pk2, invalidPk], // Finality Provider Pks
            [pk3, pk4, pk5], // covenant Pks
            2,
            stakingTimeLock,
            unbondingTimeLock,
            magicBytes,
          ),
>>>>>>> 3193cc68
      ).toThrow("Invalid script data provided");
    });

    it("should fail if a covenant emulator key is not 32 bytes", () => {
<<<<<<< HEAD
      expect(() =>
        new StakingScriptData(
          pk1, // Staker Pk
          [pk2], // Finality Provider Pks
          [pk4, invalidPk, pk5], // covenant Pks
          2,
          stakingTimeLock,
          unbondingTimeLock,
          magicBytes
        )
=======
      expect(
        () =>
          new StakingScriptData(
            pk1, // Staker Pk
            [pk2, pk3], // Finality Provider Pks
            [pk4, invalidPk, pk5], // covenant Pks
            2,
            stakingTimeLock,
            unbondingTimeLock,
            magicBytes,
          ),
>>>>>>> 3193cc68
      ).toThrow("Invalid script data provided");
    });
    it("should fail if the covenant emulators threshold is 0", () => {
      expect(
        () =>
          new StakingScriptData(
            pk1, // Staker Pk
            [pk2], // Finality Provider Pks
            [pk3, pk4, pk5], // covenant Pks
            0,
            stakingTimeLock,
            unbondingTimeLock,
            magicBytes,
          ),
      ).toThrow("Missing required input values");
    });
    it("should fail if the covenant emulators threshold is larger than the covenant emulators", () => {
      expect(
        () =>
          new StakingScriptData(
            pk1, // Staker Pk
            [pk2], // Finality Provider Pks
            [pk3, pk4, pk5], // covenant Pks
            4,
            stakingTimeLock,
            unbondingTimeLock,
            magicBytes,
          ),
      ).toThrow("Invalid script data provided");
    });
    it("should fail if the staking timelock is 0", () => {
      expect(
        () =>
          new StakingScriptData(
            pk1, // Staker Pk
            [pk2], // Finality Provider Pks
            [pk3, pk4, pk5], // covenant Pks
            2,
            0,
            unbondingTimeLock,
            magicBytes,
          ),
      ).toThrow("Missing required input values");
    });
    it("should fail if the staking timelock is above the maximum", () => {
      expect(
        () =>
          new StakingScriptData(
            pk1, // Staker Pk
            [pk2], // Finality Provider Pks
            [pk3, pk4, pk5], // covenant Pks
            2,
            65536,
            unbondingTimeLock,
            magicBytes,
          ),
      ).toThrow("Invalid script data provided");
    });
    it("should fail if the unbonding timelock is 0", () => {
      expect(
        () =>
          new StakingScriptData(
            pk1, // Staker Pk
            [pk2], // Finality Provider Pks
            [pk3, pk4, pk5], // covenant Pks
            2,
            stakingTimeLock,
            0,
            magicBytes,
          ),
      ).toThrow("Missing required input values");
    });
    it("should fail if the unbonding timelock is above the maximum", () => {
      expect(
        () =>
          new StakingScriptData(
            pk1, // Staker Pk
            [pk2], // Finality Provider Pks
            [pk3, pk4, pk5], // covenant Pks
            2,
            stakingTimeLock,
            65536,
            magicBytes,
          ),
      ).toThrow("Invalid script data provided");
    });
    it("should fail if the staker pk is in the finality providers list", () => {
      expect(
        () =>
          new StakingScriptData(
            pk1, // Staker Pk
            [pk2, pk1], // Finality Provider Pks
            [pk3, pk4, pk5], // covenant Pks
            2,
            stakingTimeLock,
            unbondingTimeLock,
            magicBytes,
          ),
      ).toThrow("Invalid script data provided");
    });
    it("should fail if the staker pk is in the covenants list", () => {
      expect(
        () =>
          new StakingScriptData(
            pk1, // Staker Pk
            [pk2], // Finality Provider Pks
            [pk3, pk1, pk4, pk5], // covenant Pks
            2,
            stakingTimeLock,
            unbondingTimeLock,
            magicBytes,
          ),
      ).toThrow("Invalid script data provided");
    });
    it("should fail if a finality provider pk is in the covenants list", () => {
      expect(
        () =>
          new StakingScriptData(
            pk1, // Staker Pk
            [pk2], // Finality Provider Pks
            [pk2, pk3, pk4, pk5], // covenant Pks
            2,
            stakingTimeLock,
            unbondingTimeLock,
            magicBytes,
          ),
      ).toThrow("Invalid script data provided");
    });
    it("should fail if the magic bytes are below 4 in length", () => {
      expect(
        () =>
          new StakingScriptData(
            pk1, // Staker Pk
            [pk2], // Finality Provider Pks
            [pk3, pk4, pk5], // covenant Pks
            2,
            stakingTimeLock,
            unbondingTimeLock,
            Buffer.from("aaaaaa", "hex"),
          ),
      ).toThrow("Invalid script data provided");
    });
    it("should fail if the magic bytes are above 4 in length", () => {
      expect(
        () =>
          new StakingScriptData(
            pk1, // Staker Pk
            [pk2], // Finality Provider Pks
            [pk3, pk4, pk5], // covenant Pks
            2,
            stakingTimeLock,
            unbondingTimeLock,
            Buffer.from("aaaaaaaaaa", "hex"),
          ),
      ).toThrow("Invalid script data provided");
    });
  });

  describe("Happy path", () => {
    it("should succeed with valid input data", () => {
      const stakingScriptData = new StakingScriptData(
        pk1, // Staker Pk
        [pk2], // Finality Provider Pks
        [pk3, pk4, pk5], // covenant Pks
        2,
        stakingTimeLock,
        unbondingTimeLock,
        magicBytes,
      );
      expect(stakingScriptData).toBeInstanceOf(StakingScriptData);
    });

    it("should build valid staking timelock script", () => {
      const stakingScriptData = new StakingScriptData(
        pk1, // Staker Pk
        [pk2], // Finality Provider Pks
        [pk3, pk4, pk5], // covenant Pks
        2,
        stakingTimeLock,
        unbondingTimeLock,
        magicBytes,
      );
      const timelockScript = stakingScriptData.buildStakingTimelockScript();
      expect(timelockScript).toBeInstanceOf(Buffer);
    });

    it("should build valid unbonding timelock script", () => {
      const stakingScriptData = new StakingScriptData(
        pk1, // Staker Pk
        [pk2], // Finality Provider Pks
        [pk3, pk4, pk5], // covenant Pks
        2,
        stakingTimeLock,
        unbondingTimeLock,
        magicBytes,
      );
      const unbondingTimelockScript =
        stakingScriptData.buildUnbondingTimelockScript();
      expect(unbondingTimelockScript).toBeInstanceOf(Buffer);
    });

    it("should build valid unbonding script", () => {
      const stakingScriptData = new StakingScriptData(
        pk1, // Staker Pk
        [pk2], // Finality Provider Pks
        [pk3, pk4, pk5], // covenant Pks
        2,
        stakingTimeLock,
        unbondingTimeLock,
        magicBytes,
      );
      const unbondingScript = stakingScriptData.buildUnbondingScript();
      expect(unbondingScript).toBeInstanceOf(Buffer);
    });

    it("should build valid slashing script", () => {
      const stakingScriptData = new StakingScriptData(
        pk1, // Staker Pk
        [pk2], // Finality Provider Pks
        [pk3, pk4, pk5], // covenant Pks
        2,
        stakingTimeLock,
        unbondingTimeLock,
        magicBytes,
      );
      const slashingScript = stakingScriptData.buildSlashingScript();
      expect(slashingScript).toBeInstanceOf(Buffer);
    });

    it("should build valid data embed script", () => {
      const stakingScriptData = new StakingScriptData(
        pk1, // Staker Pk
        [pk2], // Finality Provider Pks
        [pk3, pk4, pk5], // covenant Pks
        2,
        stakingTimeLock,
        unbondingTimeLock,
        magicBytes,
      );
      const dataEmbedScript = stakingScriptData.buildDataEmbedScript();
      expect(dataEmbedScript).toBeInstanceOf(Buffer);
    });

    it("should build valid staking scripts", () => {
      const stakingScriptData = new StakingScriptData(
        pk1, // Staker Pk
        [pk2], // Finality Provider Pks
        [pk3, pk4, pk5], // covenant Pks
        2,
        stakingTimeLock,
        unbondingTimeLock,
        magicBytes,
      );
      const scripts = stakingScriptData.buildScripts();
      expect(scripts).toHaveProperty("timelockScript");
      expect(scripts).toHaveProperty("unbondingScript");
      expect(scripts).toHaveProperty("slashingScript");
      expect(scripts).toHaveProperty("unbondingTimelockScript");
      expect(scripts).toHaveProperty("dataEmbedScript");
    });

    it("should validate correctly with valid input data", () => {
      const stakingScriptData = new StakingScriptData(
        pk1, // Staker Pk
        [pk2], // Finality Provider Pks
        [pk3, pk4, pk5], // covenant Pks
        2,
        stakingTimeLock,
        unbondingTimeLock,
        magicBytes,
      );
      expect(stakingScriptData.validate()).toBe(true);
    });

    it("should validate correctly with minimum valid staking and unbonding timelock", () => {
      const stakingScriptData = new StakingScriptData(
        pk1,
        [pk2],
        [pk3, pk4, pk5],
        2,
        1, // Minimum valid staking timelock
        1, // Minimum valid unbonding timelock
        magicBytes,
      );
      expect(stakingScriptData.validate()).toBe(true);
    });

    it("should validate correctly with unique keys", () => {
      const stakingScriptData = new StakingScriptData(
        pk1,
        [pk2],
        [pk3, pk4, pk5],
        2,
        stakingTimeLock,
        unbondingTimeLock,
        magicBytes,
      );
      expect(stakingScriptData.validate()).toBe(true);
    });

    it("should handle maximum valid staking and unbonding timelock", () => {
      const stakingScriptData = new StakingScriptData(
        pk1,
        [pk2],
        [pk3, pk4, pk5],
        2,
        65535, // Maximum valid staking timelock
        65535, // Maximum valid unbonding timelock
        magicBytes,
      );
      expect(stakingScriptData.validate()).toBe(true);
    });
  });
});<|MERGE_RESOLUTION|>--- conflicted
+++ resolved
@@ -1,20 +1,6 @@
 import { StakingScriptData } from "../../src/utils/stakingScript";
 
 describe("stakingScript", () => {
-<<<<<<< HEAD
-  describe("Input Fields Validation", () => {
-    const pk1 = Buffer.from("6f13a6d104446520d1757caec13eaf6fbcf29f488c31e0107e7351d4994cd068", "hex");
-    const pk2 = Buffer.from("f5199efae3f28bb82476163a7e458c7ad445d9bffb0682d10d3bdb2cb41f8e8e", "hex");
-    const pk3 = Buffer.from("17921cf156ccb4e73d428f996ed11b245313e37e27c978ac4d2cc21eca4672e4", "hex");
-    const pk4 = Buffer.from("76d1ae01f8fb6bf30108731c884cddcf57ef6eef2d9d9559e130894e0e40c62c", "hex");
-    const pk5 = Buffer.from("49766ccd9e3cd94343e2040474a77fb37cdfd30530d05f9f1e96ae1e2102c86e", "hex");
-    const pk6 = Buffer.from("063deb187a4bf11c114cf825a4726e4c2c35fea5c4c44a20ff08a30a752ec7e0", "hex");
-    const invalidPk = Buffer.from("6f13a6d104446520d1757caec13eaf6fbcf29f488c31e0107e7351d4994cd0", "hex");
-    const emptyBuffer = Buffer.from("", "hex");
-    const stakingTimeLock = 65535;
-    const unbondingTimeLock = 1000;
-    const magicBytes = Buffer.from("62626234", "hex");
-=======
   const pk1 = Buffer.from(
     "6f13a6d104446520d1757caec13eaf6fbcf29f488c31e0107e7351d4994cd068",
     "hex",
@@ -33,6 +19,10 @@
   );
   const pk5 = Buffer.from(
     "49766ccd9e3cd94343e2040474a77fb37cdfd30530d05f9f1e96ae1e2102c86e",
+    "hex",
+  );
+  const pk6 = Buffer.from(
+    "063deb187a4bf11c114cf825a4726e4c2c35fea5c4c44a20ff08a30a752ec7e0",
     "hex",
   );
   const invalidPk = Buffer.from(
@@ -44,7 +34,6 @@
   const magicBytes = Buffer.from("62626234", "hex");
 
   describe("Error path", () => {
->>>>>>> 3193cc68
     it("should fail if the staker key is not 32 bytes", () => {
       expect(
         () =>
@@ -57,7 +46,6 @@
             unbondingTimeLock,
             magicBytes,
           ),
-<<<<<<< HEAD
       ).toThrow("Invalid script data provided");
     });
     it("should fail if a finality provider key is not 32 bytes", () => {
@@ -85,27 +73,10 @@
           unbondingTimeLock,
           magicBytes
         )
-=======
-      ).toThrow("Invalid script data provided");
-    });
-    it("should fail if a finality provider key is not 32 bytes", () => {
-      expect(
-        () =>
-          new StakingScriptData(
-            pk1, // Staker Pk
-            [pk2, invalidPk], // Finality Provider Pks
-            [pk3, pk4, pk5], // covenant Pks
-            2,
-            stakingTimeLock,
-            unbondingTimeLock,
-            magicBytes,
-          ),
->>>>>>> 3193cc68
       ).toThrow("Invalid script data provided");
     });
 
     it("should fail if a covenant emulator key is not 32 bytes", () => {
-<<<<<<< HEAD
       expect(() =>
         new StakingScriptData(
           pk1, // Staker Pk
@@ -116,19 +87,6 @@
           unbondingTimeLock,
           magicBytes
         )
-=======
-      expect(
-        () =>
-          new StakingScriptData(
-            pk1, // Staker Pk
-            [pk2, pk3], // Finality Provider Pks
-            [pk4, invalidPk, pk5], // covenant Pks
-            2,
-            stakingTimeLock,
-            unbondingTimeLock,
-            magicBytes,
-          ),
->>>>>>> 3193cc68
       ).toThrow("Invalid script data provided");
     });
     it("should fail if the covenant emulators threshold is 0", () => {
