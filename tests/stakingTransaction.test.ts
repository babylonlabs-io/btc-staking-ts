import { BTC_DUST_SAT } from "../src/constants/dustSat";
<<<<<<< HEAD
import { initBTCCurve, stakingTransaction } from "../src/index";
import { StakingScripts } from "../src/types/StakingScripts";
import { PsbtTransactionResult } from "../src/types/transaction";
import { getStakingTxInputUTXOsAndFees } from "../src/utils/fee";
import { testingNetworks } from "./helper";

describe("stakingTransaction", () => {
  beforeAll(() => {
    initBTCCurve();
  });

=======
import { stakingTransaction } from "../src/index";
import { StakingScripts } from "../src/types/StakingScripts";
import { PsbtTransactionResult } from "../src/types/transaction";
import { getStakingTxInputUTXOsAndFees } from "../src/utils/fee";
import { buildStakingOutput } from "../src/utils/staking";
import { DEFAULT_TEST_FEE_RATE, testingNetworks } from "./helper";

describe("stakingTransaction", () => {
>>>>>>> ae7292aa
  describe("Cross env error", () => {
    const [mainnet, testnet] = testingNetworks;
    const mainnetDataGenerator = mainnet.dataGenerator;
    const testnetDataGenerator = testnet.dataGenerator;
    const randomAmount = Math.floor(Math.random() * 100000000) + 1000;

    it("should throw an error if the testnet inputs are used on mainnet", () => {
<<<<<<< HEAD
      const randomChangeAddress = testnetDataGenerator.getNativeSegwitAddress(
        mainnetDataGenerator.generateRandomKeyPair().publicKey,
      ).address;
=======
      const randomChangeAddress =
        testnetDataGenerator.getAddressAndScriptPubKey(
          mainnetDataGenerator.generateRandomKeyPair().publicKey,
        ).nativeSegwit.address;
>>>>>>> ae7292aa
      const utxos = testnetDataGenerator.generateRandomUTXOs(
        randomAmount + 1000000,
        Math.floor(Math.random() * 10) + 1,
      );
      expect(() =>
        stakingTransaction(
          testnetDataGenerator.generateMockStakingScripts(),
          randomAmount,
          randomChangeAddress,
          utxos,
          mainnet.network,
          1,
          Buffer.from(
            testnetDataGenerator.generateRandomKeyPair().publicKeyNoCoord,
            "hex",
          ),
        ),
      ).toThrow("Invalid change address");
    });

    it("should throw an error if the mainnet inputs are used on testnet", () => {
<<<<<<< HEAD
      const randomChangeAddress = mainnetDataGenerator.getNativeSegwitAddress(
        mainnetDataGenerator.generateRandomKeyPair().publicKey,
      ).address;
=======
      const randomChangeAddress =
        mainnetDataGenerator.getAddressAndScriptPubKey(
          mainnetDataGenerator.generateRandomKeyPair().publicKey,
        ).nativeSegwit.address;
>>>>>>> ae7292aa
      const utxos = mainnetDataGenerator.generateRandomUTXOs(
        randomAmount + 1000000,
        Math.floor(Math.random() * 10) + 1,
      );
      expect(() =>
        stakingTransaction(
          mainnetDataGenerator.generateMockStakingScripts(),
          randomAmount,
          randomChangeAddress,
          utxos,
          testnet.network,
          1,
          Buffer.from(
            mainnetDataGenerator.generateRandomKeyPair().publicKeyNoCoord,
            "hex",
          ),
        ),
      ).toThrow("Invalid change address");
    });
  });

  testingNetworks.map(({ networkName, network, dataGenerator }) => {
    const mockScripts = dataGenerator.generateMockStakingScripts();
<<<<<<< HEAD
    // for easier calculation, we set the fee rate to 1. The dynamic fee rate is tested in the other tests
    const feeRate = 1;
=======
    const feeRate = DEFAULT_TEST_FEE_RATE;
>>>>>>> ae7292aa
    const randomAmount = Math.floor(Math.random() * 100000000) + 1000;
    // Create enough utxos to cover the amount
    const utxos = dataGenerator.generateRandomUTXOs(
      randomAmount + 1000000, // let's give enough satoshis to cover the fee
      Math.floor(Math.random() * 10) + 1,
    );
<<<<<<< HEAD
    const maxNumOfOutputs = 3;
    // A rough estimating of the fee, the end result should not be too far from this
    const { fee: estimatedFee } = getStakingTxInputUTXOsAndFees(
      utxos,
      randomAmount,
      feeRate,
      maxNumOfOutputs,
    );
    const changeAddress = dataGenerator.getNativeSegwitAddress(
      dataGenerator.generateRandomKeyPair().publicKey,
    ).address;
    describe("Error path", () => {
      {
        it(`${networkName} - should throw an error if the public key is invalid`, () => {
          const invalidPublicKey = Buffer.from("invalidPublicKey", "hex");
=======
    describe("Error path", () => {
      const randomChangeAddress = dataGenerator.getAddressAndScriptPubKey(
        dataGenerator.generateRandomKeyPair().publicKey,
      ).taproot.address;

      it(`${networkName} - should throw an error if the public key is invalid`, () => {
        const invalidPublicKey = Buffer.from("invalidPublicKey", "hex");
        expect(() =>
          stakingTransaction(
            mockScripts,
            randomAmount,
            randomChangeAddress,
            utxos,
            network,
            feeRate,
            invalidPublicKey, // Invalid public key
          ),
        ).toThrow("Invalid public key");
      });

      it(`${networkName} - should throw an error if the change address is invalid`, () => {
        const validAddress = dataGenerator.getAddressAndScriptPubKey(
          dataGenerator.generateRandomKeyPair().publicKey,
        ).taproot.address;
        const invalidCharInAddress = validAddress.replace(validAddress[0], "I"); // I is an invalid character in base58
        const invalidAddressLegnth = validAddress.slice(0, -1);
        const invalidAddresses = [
          "",
          " ",
          "banana",
          invalidCharInAddress,
          invalidAddressLegnth,
        ];
        invalidAddresses.map((a) => {
>>>>>>> ae7292aa
          expect(() =>
            stakingTransaction(
              mockScripts,
              randomAmount,
              dataGenerator.getNativeSegwitAddress(
                dataGenerator.generateRandomKeyPair().publicKey,
              ).address,
              utxos,
              network,
              feeRate,
              invalidPublicKey, // Invalid public key
            ),
          ).toThrow("Invalid public key");
        });

        it(`${networkName} - should throw an error if the change address is invalid`, () => {
          const validAddress = dataGenerator.getNativeSegwitAddress(
            dataGenerator.generateRandomKeyPair().publicKey,
          ).address;
          const invalidCharInAddress = validAddress.replace(
            validAddress[0],
            "I",
          ); // I is an invalid character in base58
          const invalidAddressLegnth = validAddress.slice(0, -1);
          const invalidAddresses = [
            "",
            " ",
            "banana",
            invalidCharInAddress,
            invalidAddressLegnth,
          ];
          invalidAddresses.map((a) => {
            expect(() =>
              stakingTransaction(
                mockScripts,
                randomAmount,
                a, // Invalid address
                utxos,
                network,
                feeRate,
              ),
            ).toThrow("Invalid change address");
          });
        });

<<<<<<< HEAD
        it(`${networkName} - should throw an error if the utxo value is too low`, () => {
          // generate a UTXO that is too small to cover the fee
          const utxo = {
            txid: dataGenerator.generateRandomTxId(),
            vout: Math.floor(Math.random() * 10),
            scriptPubKey: dataGenerator.generateRandomKeyPair().publicKey,
            value: 1,
          };
          expect(() =>
            stakingTransaction(
              mockScripts,
              randomAmount,
              dataGenerator.getNativeSegwitAddress(
                dataGenerator.generateRandomKeyPair().publicKey,
              ).address,
              [utxo],
              network,
              1,
            ),
          ).toThrow(
            "Insufficient funds: unable to gather enough UTXOs to cover the staking amount and fees.",
          );
        });

        it(`${networkName} - should throw an error if UTXO is empty`, () => {
          expect(() =>
            stakingTransaction(
              mockScripts,
              randomAmount,
              dataGenerator.getNativeSegwitAddress(
                dataGenerator.generateRandomKeyPair().publicKey,
              ).address,
              [],
              network,
              1,
            ),
          ).toThrow("Insufficient funds");
        });

        it(`${networkName} - should throw an error if the lock height is invalid`, () => {
          // 500000000 is the maximum lock height in btc
          const invalidLockHeight = 500000000 + 1;
          expect(() =>
            stakingTransaction(
              mockScripts,
              randomAmount,
              dataGenerator.getNativeSegwitAddress(
                dataGenerator.generateRandomKeyPair().publicKey,
              ).address,
              utxos,
              network,
              feeRate,
              undefined,
              invalidLockHeight,
            ),
          ).toThrow("Invalid lock height");
        });

        it(`${networkName} - should throw an error if the amount is less than or equal to 0`, () => {
          // Test case: amount is 0
          expect(() =>
            stakingTransaction(
              mockScripts,
              0, // Invalid amount
              dataGenerator.getNativeSegwitAddress(
                dataGenerator.generateRandomKeyPair().publicKey,
              ).address,
              utxos,
              network,
              dataGenerator.generateRandomFeeRates(), // Valid fee rate
            ),
          ).toThrow("Amount and fee rate must be bigger than 0");

          // Test case: amount is -1
          expect(() =>
            stakingTransaction(
              mockScripts,
              -1, // Invalid amount
              dataGenerator.getNativeSegwitAddress(
                dataGenerator.generateRandomKeyPair().publicKey,
              ).address,
              utxos,
              network,
              dataGenerator.generateRandomFeeRates(), // Valid fee rate
            ),
          ).toThrow("Amount and fee rate must be bigger than 0");
        });

        it("should throw an error if the fee rate is less than or equal to 0", () => {
          // Test case: fee rate is 0
          expect(() =>
            stakingTransaction(
              mockScripts,
              randomAmount,
              dataGenerator.getNativeSegwitAddress(
                dataGenerator.generateRandomKeyPair().publicKey,
              ).address,
              utxos,
              network,
              0, // Invalid fee rate
            ),
          ).toThrow("Amount and fee rate must be bigger than 0");

          // Test case: fee rate is -1
          expect(() =>
            stakingTransaction(
              mockScripts,
              randomAmount,
              dataGenerator.getNativeSegwitAddress(
                dataGenerator.generateRandomKeyPair().publicKey,
              ).address,
              utxos,
              network,
              -1, // Invalid fee rate
            ),
          ).toThrow("Amount and fee rate must be bigger than 0");
        });
      }
    });
=======
      it(`${networkName} - should throw an error if the utxo value is too low`, () => {
        // generate a UTXO that is too small to cover the fee
        const scriptPubKey = dataGenerator.getAddressAndScriptPubKey(
          dataGenerator.generateRandomKeyPair().publicKey,
        ).taproot.scriptPubKey;
        const utxo = {
          txid: dataGenerator.generateRandomTxId(),
          vout: Math.floor(Math.random() * 10),
          scriptPubKey: scriptPubKey,
          value: 1,
        };
        expect(() =>
          stakingTransaction(
            mockScripts,
            randomAmount,
            randomChangeAddress,
            [utxo],
            network,
            1,
          ),
        ).toThrow(
          "Insufficient funds: unable to gather enough UTXOs to cover the staking amount and fees",
        );
      });

      it(`${networkName} - should throw an error if the utxo scriptPubKey is invalid`, () => {
        const utxo = {
          txid: dataGenerator.generateRandomTxId(),
          vout: Math.floor(Math.random() * 10),
          scriptPubKey: `abc${dataGenerator.generateRandomKeyPair().publicKey}`, // this is not a valid scriptPubKey
          value: 10000000000000,
        };
        expect(() =>
          stakingTransaction(
            mockScripts,
            randomAmount,
            randomChangeAddress,
            [utxo],
            network,
            1,
          ),
        ).toThrow("Failed to decompile script when estimating fees for inputs");
      });

      it(`${networkName} - should throw an error if UTXO is empty`, () => {
        expect(() =>
          stakingTransaction(
            mockScripts,
            randomAmount,
            randomChangeAddress,
            [],
            network,
            1,
          ),
        ).toThrow("Insufficient funds");
      });

      it(`${networkName} - should throw an error if the lock height is invalid`, () => {
        // 500000000 is the maximum lock height in btc
        const invalidLockHeight = 500000000 + 1;
        expect(() =>
          stakingTransaction(
            mockScripts,
            randomAmount,
            randomChangeAddress,
            utxos,
            network,
            feeRate,
            undefined,
            invalidLockHeight,
          ),
        ).toThrow("Invalid lock height");
      });

      it(`${networkName} - should throw an error if the amount is less than or equal to 0`, () => {
        // Test case: amount is 0
        expect(() =>
          stakingTransaction(
            mockScripts,
            0, // Invalid amount
            randomChangeAddress,
            utxos,
            network,
            dataGenerator.generateRandomFeeRates(), // Valid fee rate
          ),
        ).toThrow("Amount and fee rate must be bigger than 0");

        // Test case: amount is -1
        expect(() =>
          stakingTransaction(
            mockScripts,
            -1, // Invalid amount
            randomChangeAddress,
            utxos,
            network,
            dataGenerator.generateRandomFeeRates(), // Valid fee rate
          ),
        ).toThrow("Amount and fee rate must be bigger than 0");
      });

      it("should throw an error if the fee rate is less than or equal to 0", () => {
        // Test case: fee rate is 0
        expect(() =>
          stakingTransaction(
            mockScripts,
            randomAmount,
            randomChangeAddress,
            utxos,
            network,
            0, // Invalid fee rate
          ),
        ).toThrow("Amount and fee rate must be bigger than 0");

        // Test case: fee rate is -1
        expect(() =>
          stakingTransaction(
            mockScripts,
            randomAmount,
            randomChangeAddress,
            utxos,
            network,
            -1, // Invalid fee rate
          ),
        ).toThrow("Amount and fee rate must be bigger than 0");
      });
>>>>>>> ae7292aa

      describe("Happy path", () => {
        // build the outputs
        const outputs = buildStakingOutput(mockScripts, network, randomAmount);
        // A rough estimating of the fee, the end result should not be too far from this
        const { fee: estimatedFee } = getStakingTxInputUTXOsAndFees(
          network,
<<<<<<< HEAD
          feeRate,
        );
        validateCommonFields(
          psbtResult,
          randomAmount,
          estimatedFee,
          changeAddress,
          mockScripts,
        );
      });

      it(`${networkName} - should return a valid psbt result with tapInternalKey`, () => {
        const psbtResult = stakingTransaction(
          mockScripts,
          randomAmount,
          changeAddress,
          utxos,
          network,
          feeRate,
          Buffer.from(
            dataGenerator.generateRandomKeyPair().publicKeyNoCoord,
            "hex",
          ),
        );
        validateCommonFields(
          psbtResult,
          randomAmount,
          estimatedFee,
          changeAddress,
          mockScripts,
        );
      });

      it(`${networkName} - should return a valid psbt result with lock field`, () => {
        const lockHeight = Math.floor(Math.random() * 1000000) + 100;
        const psbtResult = stakingTransaction(
          mockScripts,
=======
          utxos,
>>>>>>> ae7292aa
          randomAmount,
          feeRate,
<<<<<<< HEAD
          Buffer.from(
            dataGenerator.generateRandomKeyPair().publicKeyNoCoord,
            "hex",
          ),
          lockHeight,
        );
        validateCommonFields(
          psbtResult,
          randomAmount,
          estimatedFee,
          changeAddress,
          mockScripts,
        );
        // check the lock height is correct
        expect(psbtResult.psbt.locktime).toEqual(lockHeight);
=======
          outputs,
        );
        const { taproot, nativeSegwit } =
          dataGenerator.getAddressAndScriptPubKey(
            dataGenerator.generateRandomKeyPair().publicKey,
          );
        it(`${networkName} - should return a valid psbt result`, () => {
          const psbtResultTaproot = stakingTransaction(
            mockScripts,
            randomAmount,
            taproot.address,
            utxos,
            network,
            feeRate,
          );
          validateCommonFields(
            psbtResultTaproot,
            randomAmount,
            estimatedFee,
            taproot.address,
            mockScripts,
          );

          const psbtResultNativeSegwit = stakingTransaction(
            mockScripts,
            randomAmount,
            nativeSegwit.address,
            utxos,
            network,
            feeRate,
          );
          validateCommonFields(
            psbtResultNativeSegwit,
            randomAmount,
            estimatedFee,
            nativeSegwit.address,
            mockScripts,
          );
        });

        it(`${networkName} - should return a valid psbt result with tapInternalKey`, () => {
          const psbtResult = stakingTransaction(
            mockScripts,
            randomAmount,
            taproot.address,
            utxos,
            network,
            feeRate,
            Buffer.from(
              dataGenerator.generateRandomKeyPair(true).publicKey,
              "hex",
            ),
          );
          validateCommonFields(
            psbtResult,
            randomAmount,
            estimatedFee,
            taproot.address,
            mockScripts,
          );
        });

        it(`${networkName} - should return a valid psbt result with lock field`, () => {
          const lockHeight = Math.floor(Math.random() * 1000000) + 100;
          const psbtResult = stakingTransaction(
            mockScripts,
            randomAmount,
            taproot.address,
            utxos,
            network,
            feeRate,
            Buffer.from(
              dataGenerator.generateRandomKeyPair(true).publicKey,
              "hex",
            ),
            lockHeight,
          );
          validateCommonFields(
            psbtResult,
            randomAmount,
            estimatedFee,
            taproot.address,
            mockScripts,
          );
          // check the lock height is correct
          expect(psbtResult.psbt.locktime).toEqual(lockHeight);
        });
>>>>>>> ae7292aa
      });
    });
  });
});

const validateCommonFields = (
  psbtResult: PsbtTransactionResult,
  randomAmount: number,
  estimatedFee: number,
  changeAddress: string,
  mockScripts: StakingScripts,
) => {
  expect(psbtResult).toBeDefined();
<<<<<<< HEAD
  // Expect not be too far from the estimated fee
  expect(Math.abs(psbtResult.fee - estimatedFee)).toBeLessThan(1000);
=======
  // expect the estimated fee and the actual fee is the same
  expect(psbtResult.fee).toBe(estimatedFee);
>>>>>>> ae7292aa
  // make sure the input amount is greater than the output amount
  const { psbt, fee } = psbtResult;
  const inputAmount = psbt.data.inputs.reduce(
    (sum, input) => sum + input.witnessUtxo!.value,
    0,
  );
  const outputAmount = psbt.txOutputs.reduce(
    (sum, output) => sum + output.value,
    0,
  );
  expect(inputAmount).toBeGreaterThan(outputAmount);
<<<<<<< HEAD
  expect(inputAmount - outputAmount).toEqual(fee);
=======
  expect(inputAmount - outputAmount - fee).toBeLessThan(BTC_DUST_SAT);
>>>>>>> ae7292aa
  // check the change amount is correct and send to the correct address
  if (inputAmount - (randomAmount + fee) > BTC_DUST_SAT) {
    const expectedChangeAmount = inputAmount - (randomAmount + fee);
    const changeOutput = psbt.txOutputs.find(
      (output) => output.value === expectedChangeAmount,
    );
    expect(changeOutput).toBeDefined();
    // also make sure the change address is correct by look up the `address`
    expect(
      psbt.txOutputs.find((output) => output.address === changeAddress),
    ).toBeDefined();
  }

  // check data embed output added to the transaction
  expect(
    psbt.txOutputs.find((output) =>
      output.script.equals(mockScripts.dataEmbedScript),
    ),
  ).toBeDefined();

  // Check the staking amount is correct
  expect(
    psbt.txOutputs.find((output) => output.value === randomAmount),
  ).toBeDefined();
};<|MERGE_RESOLUTION|>--- conflicted
+++ resolved
@@ -1,17 +1,4 @@
 import { BTC_DUST_SAT } from "../src/constants/dustSat";
-<<<<<<< HEAD
-import { initBTCCurve, stakingTransaction } from "../src/index";
-import { StakingScripts } from "../src/types/StakingScripts";
-import { PsbtTransactionResult } from "../src/types/transaction";
-import { getStakingTxInputUTXOsAndFees } from "../src/utils/fee";
-import { testingNetworks } from "./helper";
-
-describe("stakingTransaction", () => {
-  beforeAll(() => {
-    initBTCCurve();
-  });
-
-=======
 import { stakingTransaction } from "../src/index";
 import { StakingScripts } from "../src/types/StakingScripts";
 import { PsbtTransactionResult } from "../src/types/transaction";
@@ -20,7 +7,6 @@
 import { DEFAULT_TEST_FEE_RATE, testingNetworks } from "./helper";
 
 describe("stakingTransaction", () => {
->>>>>>> ae7292aa
   describe("Cross env error", () => {
     const [mainnet, testnet] = testingNetworks;
     const mainnetDataGenerator = mainnet.dataGenerator;
@@ -28,16 +14,10 @@
     const randomAmount = Math.floor(Math.random() * 100000000) + 1000;
 
     it("should throw an error if the testnet inputs are used on mainnet", () => {
-<<<<<<< HEAD
-      const randomChangeAddress = testnetDataGenerator.getNativeSegwitAddress(
-        mainnetDataGenerator.generateRandomKeyPair().publicKey,
-      ).address;
-=======
       const randomChangeAddress =
         testnetDataGenerator.getAddressAndScriptPubKey(
           mainnetDataGenerator.generateRandomKeyPair().publicKey,
         ).nativeSegwit.address;
->>>>>>> ae7292aa
       const utxos = testnetDataGenerator.generateRandomUTXOs(
         randomAmount + 1000000,
         Math.floor(Math.random() * 10) + 1,
@@ -59,16 +39,10 @@
     });
 
     it("should throw an error if the mainnet inputs are used on testnet", () => {
-<<<<<<< HEAD
-      const randomChangeAddress = mainnetDataGenerator.getNativeSegwitAddress(
-        mainnetDataGenerator.generateRandomKeyPair().publicKey,
-      ).address;
-=======
       const randomChangeAddress =
         mainnetDataGenerator.getAddressAndScriptPubKey(
           mainnetDataGenerator.generateRandomKeyPair().publicKey,
         ).nativeSegwit.address;
->>>>>>> ae7292aa
       const utxos = mainnetDataGenerator.generateRandomUTXOs(
         randomAmount + 1000000,
         Math.floor(Math.random() * 10) + 1,
@@ -92,35 +66,13 @@
 
   testingNetworks.map(({ networkName, network, dataGenerator }) => {
     const mockScripts = dataGenerator.generateMockStakingScripts();
-<<<<<<< HEAD
-    // for easier calculation, we set the fee rate to 1. The dynamic fee rate is tested in the other tests
-    const feeRate = 1;
-=======
     const feeRate = DEFAULT_TEST_FEE_RATE;
->>>>>>> ae7292aa
     const randomAmount = Math.floor(Math.random() * 100000000) + 1000;
     // Create enough utxos to cover the amount
     const utxos = dataGenerator.generateRandomUTXOs(
       randomAmount + 1000000, // let's give enough satoshis to cover the fee
       Math.floor(Math.random() * 10) + 1,
     );
-<<<<<<< HEAD
-    const maxNumOfOutputs = 3;
-    // A rough estimating of the fee, the end result should not be too far from this
-    const { fee: estimatedFee } = getStakingTxInputUTXOsAndFees(
-      utxos,
-      randomAmount,
-      feeRate,
-      maxNumOfOutputs,
-    );
-    const changeAddress = dataGenerator.getNativeSegwitAddress(
-      dataGenerator.generateRandomKeyPair().publicKey,
-    ).address;
-    describe("Error path", () => {
-      {
-        it(`${networkName} - should throw an error if the public key is invalid`, () => {
-          const invalidPublicKey = Buffer.from("invalidPublicKey", "hex");
-=======
     describe("Error path", () => {
       const randomChangeAddress = dataGenerator.getAddressAndScriptPubKey(
         dataGenerator.generateRandomKeyPair().publicKey,
@@ -155,173 +107,19 @@
           invalidAddressLegnth,
         ];
         invalidAddresses.map((a) => {
->>>>>>> ae7292aa
           expect(() =>
             stakingTransaction(
               mockScripts,
               randomAmount,
-              dataGenerator.getNativeSegwitAddress(
-                dataGenerator.generateRandomKeyPair().publicKey,
-              ).address,
+              a, // Invalid address
               utxos,
               network,
               feeRate,
-              invalidPublicKey, // Invalid public key
             ),
-          ).toThrow("Invalid public key");
+          ).toThrow("Invalid change address");
         });
-
-        it(`${networkName} - should throw an error if the change address is invalid`, () => {
-          const validAddress = dataGenerator.getNativeSegwitAddress(
-            dataGenerator.generateRandomKeyPair().publicKey,
-          ).address;
-          const invalidCharInAddress = validAddress.replace(
-            validAddress[0],
-            "I",
-          ); // I is an invalid character in base58
-          const invalidAddressLegnth = validAddress.slice(0, -1);
-          const invalidAddresses = [
-            "",
-            " ",
-            "banana",
-            invalidCharInAddress,
-            invalidAddressLegnth,
-          ];
-          invalidAddresses.map((a) => {
-            expect(() =>
-              stakingTransaction(
-                mockScripts,
-                randomAmount,
-                a, // Invalid address
-                utxos,
-                network,
-                feeRate,
-              ),
-            ).toThrow("Invalid change address");
-          });
-        });
-
-<<<<<<< HEAD
-        it(`${networkName} - should throw an error if the utxo value is too low`, () => {
-          // generate a UTXO that is too small to cover the fee
-          const utxo = {
-            txid: dataGenerator.generateRandomTxId(),
-            vout: Math.floor(Math.random() * 10),
-            scriptPubKey: dataGenerator.generateRandomKeyPair().publicKey,
-            value: 1,
-          };
-          expect(() =>
-            stakingTransaction(
-              mockScripts,
-              randomAmount,
-              dataGenerator.getNativeSegwitAddress(
-                dataGenerator.generateRandomKeyPair().publicKey,
-              ).address,
-              [utxo],
-              network,
-              1,
-            ),
-          ).toThrow(
-            "Insufficient funds: unable to gather enough UTXOs to cover the staking amount and fees.",
-          );
-        });
-
-        it(`${networkName} - should throw an error if UTXO is empty`, () => {
-          expect(() =>
-            stakingTransaction(
-              mockScripts,
-              randomAmount,
-              dataGenerator.getNativeSegwitAddress(
-                dataGenerator.generateRandomKeyPair().publicKey,
-              ).address,
-              [],
-              network,
-              1,
-            ),
-          ).toThrow("Insufficient funds");
-        });
-
-        it(`${networkName} - should throw an error if the lock height is invalid`, () => {
-          // 500000000 is the maximum lock height in btc
-          const invalidLockHeight = 500000000 + 1;
-          expect(() =>
-            stakingTransaction(
-              mockScripts,
-              randomAmount,
-              dataGenerator.getNativeSegwitAddress(
-                dataGenerator.generateRandomKeyPair().publicKey,
-              ).address,
-              utxos,
-              network,
-              feeRate,
-              undefined,
-              invalidLockHeight,
-            ),
-          ).toThrow("Invalid lock height");
-        });
-
-        it(`${networkName} - should throw an error if the amount is less than or equal to 0`, () => {
-          // Test case: amount is 0
-          expect(() =>
-            stakingTransaction(
-              mockScripts,
-              0, // Invalid amount
-              dataGenerator.getNativeSegwitAddress(
-                dataGenerator.generateRandomKeyPair().publicKey,
-              ).address,
-              utxos,
-              network,
-              dataGenerator.generateRandomFeeRates(), // Valid fee rate
-            ),
-          ).toThrow("Amount and fee rate must be bigger than 0");
-
-          // Test case: amount is -1
-          expect(() =>
-            stakingTransaction(
-              mockScripts,
-              -1, // Invalid amount
-              dataGenerator.getNativeSegwitAddress(
-                dataGenerator.generateRandomKeyPair().publicKey,
-              ).address,
-              utxos,
-              network,
-              dataGenerator.generateRandomFeeRates(), // Valid fee rate
-            ),
-          ).toThrow("Amount and fee rate must be bigger than 0");
-        });
-
-        it("should throw an error if the fee rate is less than or equal to 0", () => {
-          // Test case: fee rate is 0
-          expect(() =>
-            stakingTransaction(
-              mockScripts,
-              randomAmount,
-              dataGenerator.getNativeSegwitAddress(
-                dataGenerator.generateRandomKeyPair().publicKey,
-              ).address,
-              utxos,
-              network,
-              0, // Invalid fee rate
-            ),
-          ).toThrow("Amount and fee rate must be bigger than 0");
-
-          // Test case: fee rate is -1
-          expect(() =>
-            stakingTransaction(
-              mockScripts,
-              randomAmount,
-              dataGenerator.getNativeSegwitAddress(
-                dataGenerator.generateRandomKeyPair().publicKey,
-              ).address,
-              utxos,
-              network,
-              -1, // Invalid fee rate
-            ),
-          ).toThrow("Amount and fee rate must be bigger than 0");
-        });
-      }
-    });
-=======
+      });
+
       it(`${networkName} - should throw an error if the utxo value is too low`, () => {
         // generate a UTXO that is too small to cover the fee
         const scriptPubKey = dataGenerator.getAddressAndScriptPubKey(
@@ -447,7 +245,6 @@
           ),
         ).toThrow("Amount and fee rate must be bigger than 0");
       });
->>>>>>> ae7292aa
 
       describe("Happy path", () => {
         // build the outputs
@@ -455,66 +252,9 @@
         // A rough estimating of the fee, the end result should not be too far from this
         const { fee: estimatedFee } = getStakingTxInputUTXOsAndFees(
           network,
-<<<<<<< HEAD
-          feeRate,
-        );
-        validateCommonFields(
-          psbtResult,
-          randomAmount,
-          estimatedFee,
-          changeAddress,
-          mockScripts,
-        );
-      });
-
-      it(`${networkName} - should return a valid psbt result with tapInternalKey`, () => {
-        const psbtResult = stakingTransaction(
-          mockScripts,
-          randomAmount,
-          changeAddress,
           utxos,
-          network,
-          feeRate,
-          Buffer.from(
-            dataGenerator.generateRandomKeyPair().publicKeyNoCoord,
-            "hex",
-          ),
-        );
-        validateCommonFields(
-          psbtResult,
-          randomAmount,
-          estimatedFee,
-          changeAddress,
-          mockScripts,
-        );
-      });
-
-      it(`${networkName} - should return a valid psbt result with lock field`, () => {
-        const lockHeight = Math.floor(Math.random() * 1000000) + 100;
-        const psbtResult = stakingTransaction(
-          mockScripts,
-=======
-          utxos,
->>>>>>> ae7292aa
           randomAmount,
           feeRate,
-<<<<<<< HEAD
-          Buffer.from(
-            dataGenerator.generateRandomKeyPair().publicKeyNoCoord,
-            "hex",
-          ),
-          lockHeight,
-        );
-        validateCommonFields(
-          psbtResult,
-          randomAmount,
-          estimatedFee,
-          changeAddress,
-          mockScripts,
-        );
-        // check the lock height is correct
-        expect(psbtResult.psbt.locktime).toEqual(lockHeight);
-=======
           outputs,
         );
         const { taproot, nativeSegwit } =
@@ -564,7 +304,7 @@
             network,
             feeRate,
             Buffer.from(
-              dataGenerator.generateRandomKeyPair(true).publicKey,
+              dataGenerator.generateRandomKeyPair().publicKeyNoCoord,
               "hex",
             ),
           );
@@ -587,7 +327,7 @@
             network,
             feeRate,
             Buffer.from(
-              dataGenerator.generateRandomKeyPair(true).publicKey,
+              dataGenerator.generateRandomKeyPair().publicKeyNoCoord,
               "hex",
             ),
             lockHeight,
@@ -602,7 +342,6 @@
           // check the lock height is correct
           expect(psbtResult.psbt.locktime).toEqual(lockHeight);
         });
->>>>>>> ae7292aa
       });
     });
   });
@@ -616,13 +355,8 @@
   mockScripts: StakingScripts,
 ) => {
   expect(psbtResult).toBeDefined();
-<<<<<<< HEAD
-  // Expect not be too far from the estimated fee
-  expect(Math.abs(psbtResult.fee - estimatedFee)).toBeLessThan(1000);
-=======
   // expect the estimated fee and the actual fee is the same
   expect(psbtResult.fee).toBe(estimatedFee);
->>>>>>> ae7292aa
   // make sure the input amount is greater than the output amount
   const { psbt, fee } = psbtResult;
   const inputAmount = psbt.data.inputs.reduce(
@@ -634,11 +368,7 @@
     0,
   );
   expect(inputAmount).toBeGreaterThan(outputAmount);
-<<<<<<< HEAD
-  expect(inputAmount - outputAmount).toEqual(fee);
-=======
   expect(inputAmount - outputAmount - fee).toBeLessThan(BTC_DUST_SAT);
->>>>>>> ae7292aa
   // check the change amount is correct and send to the correct address
   if (inputAmount - (randomAmount + fee) > BTC_DUST_SAT) {
     const expectedChangeAmount = inputAmount - (randomAmount + fee);
